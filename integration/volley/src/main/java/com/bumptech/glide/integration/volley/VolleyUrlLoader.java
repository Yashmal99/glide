package com.bumptech.glide.integration.volley;

import android.content.Context;

import com.android.volley.RequestQueue;
import com.android.volley.toolbox.Volley;
import com.bumptech.glide.load.data.DataFetcher;
import com.bumptech.glide.load.model.GlideUrl;
import com.bumptech.glide.load.model.ModelLoader;
import com.bumptech.glide.load.model.ModelLoaderFactory;
import com.bumptech.glide.load.model.MultiModelLoaderFactory;

import java.io.InputStream;

/**
 * A simple model loader for fetching media over http/https using Volley.
 */
public class VolleyUrlLoader implements ModelLoader<GlideUrl, InputStream> {

<<<<<<< HEAD
  private final RequestQueue requestQueue;
=======
    /**
     * The default factory for {@link VolleyUrlLoader}s.
     */
    public static class Factory implements ModelLoaderFactory<GlideUrl, InputStream> {
        private static RequestQueue internalQueue;
        private RequestQueue requestQueue;
        private final VolleyRequestFactory requestFactory;
>>>>>>> 431ccaf0

  public VolleyUrlLoader(RequestQueue requestQueue) {
    this.requestQueue = requestQueue;
  }

  @Override
  public DataFetcher<InputStream> getDataFetcher(GlideUrl url, int width, int height) {
    return new VolleyStreamFetcher(requestQueue, url, new VolleyRequestFuture<InputStream>());
  }

<<<<<<< HEAD
  @Override
  public boolean handles(GlideUrl url) {
    return true;
  }

  /**
   * The default factory for {@link VolleyUrlLoader}s.
   */
  public static class Factory implements ModelLoaderFactory<GlideUrl, InputStream> {
    private static RequestQueue internalQueue;
    private RequestQueue requestQueue;
=======
        /**
         * Constructor for a new Factory that runs requests using the given {@link RequestQueue}.
         */
        public Factory(RequestQueue requestQueue) {
            this(requestQueue, VolleyStreamFetcher.DEFAULT_REQUEST_FACTORY);
        }

        /**
         * Constructor for a new Factory with a custom Volley request factory that runs requests
         * using the given {@link RequestQueue}.
         */
        public Factory(RequestQueue requestQueue, VolleyRequestFactory requestFactory) {
            this.requestFactory = requestFactory;
            this.requestQueue = requestQueue;
        }

        @Override
        public ModelLoader<GlideUrl, InputStream> build(Context context, GenericLoaderFactory factories) {
            return new VolleyUrlLoader(requestQueue, requestFactory);
        }
>>>>>>> 431ccaf0

    private static RequestQueue getInternalQueue(Context context) {
      if (internalQueue == null) {
        synchronized (Factory.class) {
          if (internalQueue == null) {
            internalQueue = Volley.newRequestQueue(context);
          }
        }
      }
      return internalQueue;
    }

    /**
     * Constructor for a new Factory that runs requests using a static singleton request queue.
     */
    public Factory(Context context) {
      this(getInternalQueue(context));
    }

<<<<<<< HEAD
    /**
     * Constructor for a new Factory that runs requests using the given {@link RequestQueue}.
     */
    public Factory(RequestQueue requestQueue) {
      this.requestQueue = requestQueue;
    }

    @Override
    public ModelLoader<GlideUrl, InputStream> build(Context context,
        MultiModelLoaderFactory multiFactory) {
      return new VolleyUrlLoader(requestQueue);
    }

    @Override
    public void teardown() {
      // Do nothing, this instance doesn't own the request queue.
=======
    private final RequestQueue requestQueue;
    private final VolleyRequestFactory requestFactory;

    public VolleyUrlLoader(RequestQueue requestQueue) {
        this(requestQueue, VolleyStreamFetcher.DEFAULT_REQUEST_FACTORY);
    }

    public VolleyUrlLoader(RequestQueue requestQueue, VolleyRequestFactory requestFactory) {
        this.requestQueue = requestQueue;
        this.requestFactory = requestFactory;
    }

    @Override
    public DataFetcher<InputStream> getResourceFetcher(GlideUrl url, int width, int height) {
        return new VolleyStreamFetcher(
            requestQueue, url, new VolleyRequestFuture<InputStream>(), requestFactory);
>>>>>>> 431ccaf0
    }
  }
}<|MERGE_RESOLUTION|>--- conflicted
+++ resolved
@@ -17,61 +17,48 @@
  */
 public class VolleyUrlLoader implements ModelLoader<GlideUrl, InputStream> {
 
-<<<<<<< HEAD
-  private final RequestQueue requestQueue;
-=======
-    /**
-     * The default factory for {@link VolleyUrlLoader}s.
-     */
-    public static class Factory implements ModelLoaderFactory<GlideUrl, InputStream> {
-        private static RequestQueue internalQueue;
-        private RequestQueue requestQueue;
-        private final VolleyRequestFactory requestFactory;
->>>>>>> 431ccaf0
-
-  public VolleyUrlLoader(RequestQueue requestQueue) {
-    this.requestQueue = requestQueue;
-  }
-
-  @Override
-  public DataFetcher<InputStream> getDataFetcher(GlideUrl url, int width, int height) {
-    return new VolleyStreamFetcher(requestQueue, url, new VolleyRequestFuture<InputStream>());
-  }
-
-<<<<<<< HEAD
-  @Override
-  public boolean handles(GlideUrl url) {
-    return true;
-  }
-
   /**
    * The default factory for {@link VolleyUrlLoader}s.
    */
   public static class Factory implements ModelLoaderFactory<GlideUrl, InputStream> {
-    private static RequestQueue internalQueue;
-    private RequestQueue requestQueue;
-=======
-        /**
-         * Constructor for a new Factory that runs requests using the given {@link RequestQueue}.
-         */
-        public Factory(RequestQueue requestQueue) {
-            this(requestQueue, VolleyStreamFetcher.DEFAULT_REQUEST_FACTORY);
-        }
+    private static volatile RequestQueue internalQueue;
 
-        /**
-         * Constructor for a new Factory with a custom Volley request factory that runs requests
-         * using the given {@link RequestQueue}.
-         */
-        public Factory(RequestQueue requestQueue, VolleyRequestFactory requestFactory) {
-            this.requestFactory = requestFactory;
-            this.requestQueue = requestQueue;
-        }
+    private final VolleyRequestFactory requestFactory;
+    private final RequestQueue requestQueue;
 
-        @Override
-        public ModelLoader<GlideUrl, InputStream> build(Context context, GenericLoaderFactory factories) {
-            return new VolleyUrlLoader(requestQueue, requestFactory);
-        }
->>>>>>> 431ccaf0
+    /**
+     * Constructor for a new Factory that runs requests using a static singleton request queue.
+     */
+    public Factory(Context context) {
+      this(getInternalQueue(context));
+    }
+
+    /**
+     * Constructor for a new Factory that runs requests using the given {@link RequestQueue}.
+     */
+    public Factory(RequestQueue requestQueue) {
+      this(requestQueue, VolleyStreamFetcher.DEFAULT_REQUEST_FACTORY);
+    }
+
+    /**
+     * Constructor for a new Factory with a custom Volley request factory that runs requests using
+     * the given {@link RequestQueue}.
+     */
+    public Factory(RequestQueue requestQueue, VolleyRequestFactory requestFactory) {
+      this.requestFactory = requestFactory;
+      this.requestQueue = requestQueue;
+    }
+
+    @Override
+    public ModelLoader<GlideUrl, InputStream> build(Context context,
+        MultiModelLoaderFactory factory) {
+      return new VolleyUrlLoader(requestQueue, requestFactory);
+    }
+
+    @Override
+    public void teardown() {
+      // Do nothing.
+    }
 
     private static RequestQueue getInternalQueue(Context context) {
       if (internalQueue == null) {
@@ -83,49 +70,28 @@
       }
       return internalQueue;
     }
+  }
 
-    /**
-     * Constructor for a new Factory that runs requests using a static singleton request queue.
-     */
-    public Factory(Context context) {
-      this(getInternalQueue(context));
-    }
+  private final RequestQueue requestQueue;
+  private final VolleyRequestFactory requestFactory;
 
-<<<<<<< HEAD
-    /**
-     * Constructor for a new Factory that runs requests using the given {@link RequestQueue}.
-     */
-    public Factory(RequestQueue requestQueue) {
-      this.requestQueue = requestQueue;
-    }
+  public VolleyUrlLoader(RequestQueue requestQueue) {
+    this(requestQueue, VolleyStreamFetcher.DEFAULT_REQUEST_FACTORY);
+  }
 
-    @Override
-    public ModelLoader<GlideUrl, InputStream> build(Context context,
-        MultiModelLoaderFactory multiFactory) {
-      return new VolleyUrlLoader(requestQueue);
-    }
+  public VolleyUrlLoader(RequestQueue requestQueue, VolleyRequestFactory requestFactory) {
+    this.requestQueue = requestQueue;
+    this.requestFactory = requestFactory;
+  }
 
-    @Override
-    public void teardown() {
-      // Do nothing, this instance doesn't own the request queue.
-=======
-    private final RequestQueue requestQueue;
-    private final VolleyRequestFactory requestFactory;
+  @Override
+  public boolean handles(GlideUrl url) {
+    return true;
+  }
 
-    public VolleyUrlLoader(RequestQueue requestQueue) {
-        this(requestQueue, VolleyStreamFetcher.DEFAULT_REQUEST_FACTORY);
-    }
-
-    public VolleyUrlLoader(RequestQueue requestQueue, VolleyRequestFactory requestFactory) {
-        this.requestQueue = requestQueue;
-        this.requestFactory = requestFactory;
-    }
-
-    @Override
-    public DataFetcher<InputStream> getResourceFetcher(GlideUrl url, int width, int height) {
-        return new VolleyStreamFetcher(
-            requestQueue, url, new VolleyRequestFuture<InputStream>(), requestFactory);
->>>>>>> 431ccaf0
-    }
+  @Override
+  public DataFetcher<InputStream> getDataFetcher(GlideUrl url, int width, int height) {
+    return new VolleyStreamFetcher(requestQueue, url, new VolleyRequestFuture<InputStream>(),
+        requestFactory);
   }
 }