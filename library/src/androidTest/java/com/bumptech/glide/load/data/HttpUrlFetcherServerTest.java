--- conflicted
+++ resolved
@@ -1,15 +1,9 @@
 package com.bumptech.glide.load.data;
 
 import static com.google.common.truth.Truth.assertThat;
-<<<<<<< HEAD
-import static org.junit.Assert.assertEquals;
-import static org.junit.Assert.fail;
-import static org.mockito.Mockito.mock;
-=======
 import static org.mockito.Matchers.isNull;
 import static org.mockito.Mockito.mock;
 import static org.mockito.Mockito.verify;
->>>>>>> 7e0f8734
 import static org.mockito.Mockito.when;
 
 import com.bumptech.glide.Priority;
@@ -242,47 +236,9 @@
     return getFetcher(Headers.NONE);
   }
 
-<<<<<<< HEAD
-    @Test(expected = SocketTimeoutException.class)
-    public void testSetsReadTimeout() throws Exception {
-        MockWebServer mockWebServer = new MockWebServer();
-        mockWebServer.enqueue(new MockResponse().setBody("test").throttleBody(1, 2501, TimeUnit.SECONDS));
-        mockWebServer.play();
-        try {
-            getFetcher().loadData(Priority.HIGH);
-        } finally {
-            mockWebServer.shutdown();
-        }
-    }
-
-    @Test
-    public void testAppliesHeadersInGlideUrl() throws Exception {
-      mockWebServer.enqueue(new MockResponse().setResponseCode(200));
-      String headerField = "field";
-      String headerValue = "value";
-      Map<String, String> headersMap = new HashMap<String, String>();
-      headersMap.put(headerField, headerValue);
-      Headers headers = mock(Headers.class);
-      when(headers.getHeaders()).thenReturn(headersMap);
-
-      getFetcher(headers).loadData(Priority.HIGH);
-
-      assertThat(mockWebServer.takeRequest().getHeader(headerField)).isEqualTo(headerValue);
-    }
-
-    private HttpUrlFetcher getFetcher() {
-        return getFetcher(Headers.NONE);
-    }
-
-    private HttpUrlFetcher getFetcher(Headers headers) {
-        URL url = mockWebServer.getUrl(DEFAULT_PATH);
-        return new HttpUrlFetcher(new GlideUrl(url, headers));
-    }
-=======
   private HttpUrlFetcher getFetcher(Headers headers) {
     URL url = mockWebServer.getUrl(DEFAULT_PATH);
     return new HttpUrlFetcher(new GlideUrl(url, headers), TIMEOUT_TIME_MS,
         HttpUrlFetcher.DEFAULT_CONNECTION_FACTORY);
   }
->>>>>>> 7e0f8734
 }