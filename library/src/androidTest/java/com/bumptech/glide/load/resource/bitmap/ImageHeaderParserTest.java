--- conflicted
+++ resolved
@@ -1,10 +1,6 @@
 package com.bumptech.glide.load.resource.bitmap;
 
 import static com.google.common.truth.Truth.assertThat;
-<<<<<<< HEAD
-import static com.bumptech.glide.load.resource.bitmap.ImageHeaderParser.ImageType;
-=======
->>>>>>> 7e0f8734
 import static org.junit.Assert.assertEquals;
 
 import com.bumptech.glide.load.engine.bitmap_recycle.LruByteArrayPool;
@@ -16,10 +12,7 @@
 import org.junit.runner.RunWith;
 import org.robolectric.RobolectricTestRunner;
 import org.robolectric.annotation.Config;
-<<<<<<< HEAD
-=======
 import org.robolectric.util.Util;
->>>>>>> 7e0f8734
 
 import java.io.ByteArrayInputStream;
 import java.io.FilterInputStream;
@@ -113,20 +106,6 @@
     });
   }
 
-<<<<<<< HEAD
-    @Test
-    public void testReturnsUnknownTypeForEmptyData() throws IOException {
-        InputStream is = new ByteArrayInputStream(new byte[0]);
-        ImageHeaderParser parser = new ImageHeaderParser(is);
-        assertEquals(ImageType.UNKNOWN, parser.getType());
-    }
-
-    // Test for #286.
-    @Test
-    public void testHandlesParsingOrientationWithMinimalExifSegment() throws IOException {
-        InputStream is = TestResourceUtil.openResource(getClass(), "short_exif_sample.jpg");
-        ImageHeaderParser parser = new ImageHeaderParser(is);
-=======
   // Test for #286.
   @Test
   public void testHandlesParsingOrientationWithMinimalExifSegment() throws IOException {
@@ -135,7 +114,6 @@
     runTest(data, new ParserTestCase() {
       @Override
       public void run(ImageHeaderParser parser) throws IOException {
->>>>>>> 7e0f8734
         assertEquals(-1, parser.getOrientation());
       }
     });
@@ -223,86 +201,6 @@
         super(in);
     }
 
-<<<<<<< HEAD
-    // Test for #387.
-    @Test
-    public void testHandlesPartialReads() throws IOException {
-        InputStream is = TestResourceUtil.openResource(getClass(), "issue387_rotated_jpeg.jpg");
-        ImageHeaderParser parser = new ImageHeaderParser(new PartialReadInputStream(is));
-        assertThat(parser.getOrientation()).isEqualTo(6);
-    }
-
-    // Test for #387.
-    @Test
-    public void testHandlesPartialSkips() throws IOException {
-        InputStream is = TestResourceUtil.openResource(getClass(), "issue387_rotated_jpeg.jpg");
-        ImageHeaderParser parser = new ImageHeaderParser(new PartialSkipInputStream(is));
-        assertThat(parser.getOrientation()).isEqualTo(6);
-    }
-
-    @Test
-    public void testHandlesSometimesZeroSkips() throws IOException {
-        InputStream is = new ByteArrayInputStream(new byte[] { (byte) 0x89, 0x50, 0x4e, 0x47, 0x0d, 0x0a, 0x1a, 0x0a });
-        ImageHeaderParser parser = new ImageHeaderParser(new SometimesZeroSkipInputStream(is));
-        assertEquals(ImageType.PNG, parser.getType());
-    }
-
-    private static byte[] generatePngHeaderWithIhdr(int bitDepth) {
-        byte[] result = new byte[PNG_HEADER_WITH_IHDR_CHUNK.length];
-        System.arraycopy(PNG_HEADER_WITH_IHDR_CHUNK, 0, result, 0, PNG_HEADER_WITH_IHDR_CHUNK.length);
-        result[result.length - 1] = (byte) bitDepth;
-        return result;
-    }
-
-    private static class SometimesZeroSkipInputStream extends FilterInputStream {
-        boolean returnZeroFlag = true;
-
-        protected SometimesZeroSkipInputStream(InputStream in) {
-            super(in);
-        }
-
-        @Override
-        public long skip(long byteCount) throws IOException {
-            if (returnZeroFlag) {
-                return 0;
-            }
-            returnZeroFlag = !returnZeroFlag;
-            return super.skip(byteCount);
-        }
-    }
-
-    private static class PartialSkipInputStream extends FilterInputStream {
-
-        protected PartialSkipInputStream(InputStream in) {
-            super(in);
-        }
-
-        @Override
-        public long skip(long byteCount) throws IOException {
-            long toActuallySkip = byteCount / 2;
-            if (byteCount == 1) {
-                toActuallySkip = 1;
-            }
-            return super.skip(toActuallySkip);
-        }
-    }
-
-    private static class PartialReadInputStream extends FilterInputStream {
-
-        protected PartialReadInputStream(InputStream in) {
-            super(in);
-        }
-
-        @Override
-        public int read(byte[] buffer, int byteOffset, int byteCount) throws IOException {
-            int toActuallyRead = byteCount / 2;
-            if (byteCount == 1) {
-                toActuallyRead = 1;
-            }
-            return super.read(buffer, byteOffset, toActuallyRead);
-        }
-    }
-=======
     @Override
     public long skip(long byteCount) throws IOException {
         long toActuallySkip = byteCount / 2;
@@ -328,5 +226,4 @@
         return super.read(buffer, byteOffset, toActuallyRead);
     }
   }
->>>>>>> 7e0f8734
 }