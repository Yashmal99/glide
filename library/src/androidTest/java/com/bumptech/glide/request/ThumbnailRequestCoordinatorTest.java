package com.bumptech.glide.request;

import static org.junit.Assert.assertFalse;
import static org.junit.Assert.assertTrue;
import static org.mockito.Matchers.any;
import static org.mockito.Matchers.eq;
import static org.mockito.Mockito.doAnswer;
import static org.mockito.Mockito.inOrder;
import static org.mockito.Mockito.mock;
import static org.mockito.Mockito.never;
import static org.mockito.Mockito.verify;
import static org.mockito.Mockito.when;

import org.junit.Before;
import org.junit.Test;
import org.junit.runner.RunWith;
import org.junit.runners.JUnit4;
import org.mockito.InOrder;
import org.mockito.invocation.InvocationOnMock;
import org.mockito.stubbing.Answer;

@RunWith(JUnit4.class)
public class ThumbnailRequestCoordinatorTest {
  private Request full;
  private Request thumb;
  private ThumbnailRequestCoordinator coordinator;
  private RequestCoordinator parent;

  @Before
  public void setUp() {
    full = mock(Request.class);
    thumb = mock(Request.class);
    parent = mock(RequestCoordinator.class);
    coordinator = new ThumbnailRequestCoordinator();
    coordinator.setRequests(full, thumb);
  }

  @Test
  public void testIsRunningIsFalseIfNeitherRequestIsRunning() {
    assertFalse(coordinator.isRunning());
  }

  @Test
  public void testIsRunningIsTrueIfFullIsRunning() {
    when(full.isRunning()).thenReturn(true);
    assertTrue(coordinator.isRunning());
  }

  @Test
  public void testIsNotRunningIfFullIsNotRunningButThumbIs() {
    when(full.isRunning()).thenReturn(false);
    when(thumb.isRunning()).thenReturn(true);
    assertFalse(coordinator.isRunning());
  }

  @Test
  public void testStartsFullOnRunIfNotRunning() {
    when(full.isRunning()).thenReturn(false);
    coordinator.begin();

    verify(full).begin();
  }

  @Test
  public void testStartsThumbOnRunIfNotRunning() {
    when(thumb.isRunning()).thenReturn(false);
    coordinator.begin();

    verify(thumb).begin();
  }

  @Test
  public void testDoesNotStartFullOnRunIfRunning() {
    when(full.isRunning()).thenReturn(true);
    coordinator.begin();

    verify(full, never()).begin();
  }

  @Test
  public void testDoesNotStartThumbOnRunIfRunning() {
    when(thumb.isRunning()).thenReturn(true);
    coordinator.begin();

    verify(thumb, never()).begin();
  }

  @Test
  public void testDoesNotStartFullIfClearedByThumb() {
    doAnswer(new Answer<Void>() {
      @Override
      public Void answer(InvocationOnMock invocation) throws Throwable {
        coordinator.clear();
<<<<<<< HEAD
        InOrder order = inOrder(thumb, full);
        order.verify(thumb).clear();
        order.verify(full).clear();
    }

    @Test
    public void testRecyclesRequestsWhenRecycled() {
        coordinator.recycle();
        verify(thumb).recycle();
        verify(full).recycle();
    }

    @Test
    public void testIsPausedWhenFullIsPaused() {
        when(full.isPaused()).thenReturn(true);
        assertTrue(coordinator.isPaused());
    }

    @Test
    public void testPausesBothRequestsWhenPaused() {
        coordinator.pause();
        verify(full).pause();
        verify(thumb).pause();
    }

    @Test
    public void testCanSetImageReturnsTrueForFullRequestIfCoordinatorIsNull() {
        coordinator = new ThumbnailRequestCoordinator();
        coordinator.setRequests(full, thumb);
        assertTrue(coordinator.canSetImage(full));
    }

    @Test
    public void testCanSetImageReturnsTrueForFullRequestIfParentAllowsSetImage() {
        coordinator = new ThumbnailRequestCoordinator(parent);
        coordinator.setRequests(full, thumb);
        when(parent.canSetImage(eq(coordinator))).thenReturn(true);
        assertTrue(coordinator.canSetImage(full));
    }

    @Test
    public void testCanSetImageReturnsFalseForFullRequestIfParentDoesNotAllowSetImage() {
        coordinator = new ThumbnailRequestCoordinator(parent);
        coordinator.setRequests(full, thumb);
        when(parent.canSetImage(eq(coordinator))).thenReturn(false);
        assertFalse(coordinator.canSetImage(full));
    }

    @Test
    public void testCanSetImageReturnsTrueForThumbRequestIfParentIsNullAndFullDoesNotHaveResourceSet() {
        when(full.isResourceSet()).thenReturn(false);
        assertTrue(coordinator.canSetImage(thumb));
    }

    @Test
    public void testCanSetImageReturnsFalseForThumbRequestIfParentIsNullAndFullHasResourceSet() {
        when(full.isResourceSet()).thenReturn(true);
        assertFalse(coordinator.canSetImage(thumb));
    }

    @Test
    public void testCanSetImageReturnsFalseForThumbRequestIfParentDoesNotAllowSetImageAndFullDoesNotHaveResourceSet() {
        coordinator = new ThumbnailRequestCoordinator(parent);
        coordinator.setRequests(full, thumb);
        when(parent.canSetImage(eq(coordinator))).thenReturn(false);
        when(full.isResourceSet()).thenReturn(false);
        assertFalse(coordinator.canSetImage(thumb));
    }

    @Test
    public void testCanNotifyStatusChangedIfFullAndNoRequestsAreComplete() {
        assertTrue(coordinator.canNotifyStatusChanged(full));
    }

    @Test
    public void testCanNotNotifyStatusChangedIfThumb() {
        assertFalse(coordinator.canNotifyStatusChanged(thumb));
    }

    @Test
    public void testCanNotNotifyStatusChangedIfFullHasResourceSet() {
        when(full.isResourceSet()).thenReturn(true);
        assertFalse(coordinator.canNotifyStatusChanged(full));
    }

    @Test
    public void testCanNotNotifyStatusChangedIfThumbHasResourceSet() {
        when(thumb.isResourceSet()).thenReturn(true);
        assertFalse(coordinator.canNotifyStatusChanged(full));
    }

    @Test
    public void testCanNotNotifyStatusChangedIfParentHasResourceSet() {
        coordinator = new ThumbnailRequestCoordinator(parent);
        coordinator.setRequests(full, thumb);
        when(parent.isAnyResourceSet()).thenReturn(true);
        assertFalse(coordinator.canNotifyStatusChanged(full));
    }

    @Test
    public void testCanNotifyStatusChangedIfParentAllowsNotify() {
        coordinator = new ThumbnailRequestCoordinator(parent);
        coordinator.setRequests(full, thumb);
        when(parent.canNotifyStatusChanged(eq(coordinator))).thenReturn(true);
        assertTrue(coordinator.canNotifyStatusChanged(full));
    }

    @Test
    public void testCanNotNotifyStatusChangedIfParentDoesNotAllowNotify() {
        coordinator = new ThumbnailRequestCoordinator(parent);
        coordinator.setRequests(full, thumb);
        when(parent.canNotifyStatusChanged(eq(coordinator))).thenReturn(false);
        assertFalse(coordinator.canNotifyStatusChanged(full));
    }

    @Test
    public void testIsAnyResourceSetIsFalseIfNeitherRequestHasResourceSet() {
        when(full.isResourceSet()).thenReturn(false);
        when(thumb.isResourceSet()).thenReturn(false);
        assertFalse(coordinator.isAnyResourceSet());
    }

    @Test
    public void testIsAnyResourceSetIsTrueIfFullHasResourceSet() {
        when(full.isResourceSet()).thenReturn(true);
        when(thumb.isResourceSet()).thenReturn(false);
        assertTrue(coordinator.isAnyResourceSet());
    }

    @Test
    public void testIsAnyResourceSetIsTrueIfThumbHasResourceSet() {
        when(full.isResourceSet()).thenReturn(false);
        when(thumb.isResourceSet()).thenReturn(true);
        assertTrue(coordinator.isAnyResourceSet());
    }

    @Test
    public void testIsAnyResourceSetIsTrueIfParentIsNonNullAndParentHasResourceSet() {
        coordinator = new ThumbnailRequestCoordinator(parent);
        coordinator.setRequests(full, thumb);

        when(parent.isAnyResourceSet()).thenReturn(true);
        when(full.isResourceSet()).thenReturn(false);
        when(thumb.isResourceSet()).thenReturn(false);

        assertTrue(coordinator.isAnyResourceSet());
    }

    @Test
    public void testIsNotCompleteIfNeitherRequestIsComplete() {
        assertFalse(coordinator.isComplete());
    }

    @Test
    public void testIsCompleteIfFullIsComplete() {
        when(full.isComplete()).thenReturn(true);
        assertTrue(coordinator.isComplete());
    }

    @Test
    public void testIsCompleteIfThumbIsComplete() {
        when(thumb.isComplete()).thenReturn(true);
        assertTrue(coordinator.isComplete());
    }

    @Test
    public void testIsResourceSetIsFalseIfNeitherRequestHasResourceSet() {
        assertFalse(coordinator.isResourceSet());
    }

    @Test
    public void testIsResourceSetIsTrueIfFullRequestHasResourceSet() {
        when(full.isResourceSet()).thenReturn(true);
        assertTrue(coordinator.isResourceSet());
    }

    @Test
    public void testIsResourceSetIsTrueIfThumbRequestHasResourceSet() {
        when(thumb.isResourceSet()).thenReturn(true);
        assertTrue(coordinator.isResourceSet());
    }

    @Test
    public void testClearsThumbRequestOnFullRequestComplete_withNullParent() {
        coordinator.onRequestSuccess(full);
        verify(thumb).clear();
    }

    @Test
    public void testNotifiesParentOnFullRequestComplete_withNonNullParent() {
        coordinator = new ThumbnailRequestCoordinator(parent);
        coordinator.setRequests(full, thumb);
        coordinator.onRequestSuccess(full);
        verify(parent).onRequestSuccess(eq(coordinator));
    }

    @Test
    public void testClearsThumbRequestOnFullRequestComplete_withNonNullParent() {
        coordinator = new ThumbnailRequestCoordinator(parent);
        coordinator.setRequests(full, thumb);
        coordinator.onRequestSuccess(full);
        verify(thumb).clear();
    }

    @Test
    public void testDoesNotClearThumbOnThumbRequestComplete() {
        coordinator.onRequestSuccess(thumb);
        verify(thumb, never()).clear();
    }

    @Test
    public void testDoesNotClearThumbOnFullComplete_whenThumbIsComplete() {
        when(thumb.isComplete()).thenReturn(true);
        coordinator.onRequestSuccess(full);
        verify(thumb, never()).clear();
    }

    @Test
    public void testDoesNotNotifyParentOnThumbRequestComplete() {
        coordinator = new ThumbnailRequestCoordinator(parent);
        coordinator.setRequests(full, thumb);
        coordinator.onRequestSuccess(thumb);

        verify(parent, never()).onRequestSuccess(any(Request.class));
    }
=======
        return null;
      }
    }).when(thumb).begin();

    coordinator.begin();

    verify(full, never()).begin();
  }

  @Test
  public void testCallsClearOnRequestsWhenCleared() {
    coordinator.clear();
    InOrder order = inOrder(thumb, full);
    order.verify(thumb).clear();
    order.verify(full).clear();
  }

  @Test
  public void testRecyclesRequestsWhenRecycled() {
    coordinator.recycle();
    verify(thumb).recycle();
    verify(full).recycle();
  }

  @Test
  public void testIsPausedWhenFullIsPaused() {
    when(full.isPaused()).thenReturn(true);
    assertTrue(coordinator.isPaused());
  }

  @Test
  public void testPausesBothRequestsWhenPaused() {
    coordinator.pause();
    verify(full).pause();
    verify(thumb).pause();
  }

  @Test
  public void testCanSetImageReturnsTrueForFullRequestIfCoordinatorIsNull() {
    coordinator = new ThumbnailRequestCoordinator();
    coordinator.setRequests(full, thumb);
    assertTrue(coordinator.canSetImage(full));
  }

  @Test
  public void testCanSetImageReturnsTrueForFullRequestIfParentAllowsSetImage() {
    coordinator = new ThumbnailRequestCoordinator(parent);
    coordinator.setRequests(full, thumb);
    when(parent.canSetImage(eq(coordinator))).thenReturn(true);
    assertTrue(coordinator.canSetImage(full));
  }

  @Test
  public void testCanSetImageReturnsFalseForFullRequestIfParentDoesNotAllowSetImage() {
    coordinator = new ThumbnailRequestCoordinator(parent);
    coordinator.setRequests(full, thumb);
    when(parent.canSetImage(eq(coordinator))).thenReturn(false);
    assertFalse(coordinator.canSetImage(full));
  }

  @Test
  public void
  testCanSetImageReturnsTrueForThumbRequestIfParentIsNullAndFullDoesNotHaveResourceSet() {
    when(full.isResourceSet()).thenReturn(false);
    assertTrue(coordinator.canSetImage(thumb));
  }

  @Test
  public void testCanSetImageReturnsFalseForThumbRequestIfParentIsNullAndFullHasResourceSet() {
    when(full.isResourceSet()).thenReturn(true);
    assertFalse(coordinator.canSetImage(thumb));
  }

  @Test
  public void testCanNotSetImageForThumbIfNotAllowedByParentAndFullDoesNotHaveResourceSet() {
    coordinator = new ThumbnailRequestCoordinator(parent);
    coordinator.setRequests(full, thumb);
    when(parent.canSetImage(eq(coordinator))).thenReturn(false);
    when(full.isResourceSet()).thenReturn(false);
    assertFalse(coordinator.canSetImage(thumb));
  }

  @Test
  public void testCanNotifyStatusChangedIfFullAndNoRequestsAreComplete() {
    assertTrue(coordinator.canNotifyStatusChanged(full));
  }

  @Test
  public void testCanNotNotifyStatusChangedIfThumb() {
    assertFalse(coordinator.canNotifyStatusChanged(thumb));
  }

  @Test
  public void testCanNotNotifyStatusChangedIfFullHasResourceSet() {
    when(full.isResourceSet()).thenReturn(true);
    assertFalse(coordinator.canNotifyStatusChanged(full));
  }

  @Test
  public void testCanNotNotifyStatusChangedIfThumbHasResourceSet() {
    when(thumb.isResourceSet()).thenReturn(true);
    assertFalse(coordinator.canNotifyStatusChanged(full));
  }

  @Test
  public void testCanNotNotifyStatusChangedIfParentHasResourceSet() {
    coordinator = new ThumbnailRequestCoordinator(parent);
    coordinator.setRequests(full, thumb);
    when(parent.isAnyResourceSet()).thenReturn(true);
    assertFalse(coordinator.canNotifyStatusChanged(full));
  }

  @Test
  public void testCanNotifyStatusChangedIfParentAllowsNotify() {
    coordinator = new ThumbnailRequestCoordinator(parent);
    coordinator.setRequests(full, thumb);
    when(parent.canNotifyStatusChanged(eq(coordinator))).thenReturn(true);
    assertTrue(coordinator.canNotifyStatusChanged(full));
  }

  @Test
  public void testCanNotNotifyStatusChangedIfParentDoesNotAllowNotify() {
    coordinator = new ThumbnailRequestCoordinator(parent);
    coordinator.setRequests(full, thumb);
    when(parent.canNotifyStatusChanged(eq(coordinator))).thenReturn(false);
    assertFalse(coordinator.canNotifyStatusChanged(full));
  }

  @Test
  public void testIsAnyResourceSetIsFalseIfNeitherRequestHasResourceSet() {
    when(full.isResourceSet()).thenReturn(false);
    when(thumb.isResourceSet()).thenReturn(false);
    assertFalse(coordinator.isAnyResourceSet());
  }

  @Test
  public void testIsAnyResourceSetIsTrueIfFullHasResourceSet() {
    when(full.isResourceSet()).thenReturn(true);
    when(thumb.isResourceSet()).thenReturn(false);
    assertTrue(coordinator.isAnyResourceSet());
  }

  @Test
  public void testIsAnyResourceSetIsTrueIfThumbHasResourceSet() {
    when(full.isResourceSet()).thenReturn(false);
    when(thumb.isResourceSet()).thenReturn(true);
    assertTrue(coordinator.isAnyResourceSet());
  }

  @Test
  public void testIsAnyResourceSetIsTrueIfParentIsNonNullAndParentHasResourceSet() {
    coordinator = new ThumbnailRequestCoordinator(parent);
    coordinator.setRequests(full, thumb);

    when(parent.isAnyResourceSet()).thenReturn(true);
    when(full.isResourceSet()).thenReturn(false);
    when(thumb.isResourceSet()).thenReturn(false);

    assertTrue(coordinator.isAnyResourceSet());
  }

  @Test
  public void testIsNotCompleteIfNeitherRequestIsComplete() {
    assertFalse(coordinator.isComplete());
  }

  @Test
  public void testIsCompleteIfFullIsComplete() {
    when(full.isComplete()).thenReturn(true);
    assertTrue(coordinator.isComplete());
  }

  @Test
  public void testIsCompleteIfThumbIsComplete() {
    when(thumb.isComplete()).thenReturn(true);
    assertTrue(coordinator.isComplete());
  }

  @Test
  public void testIsResourceSetIsFalseIfNeitherRequestHasResourceSet() {
    assertFalse(coordinator.isResourceSet());
  }

  @Test
  public void testIsResourceSetIsTrueIfFullRequestHasResourceSet() {
    when(full.isResourceSet()).thenReturn(true);
    assertTrue(coordinator.isResourceSet());
  }

  @Test
  public void testIsResourceSetIsTrueIfThumbRequestHasResourceSet() {
    when(thumb.isResourceSet()).thenReturn(true);
    assertTrue(coordinator.isResourceSet());
  }

  @Test
  public void testClearsThumbRequestOnFullRequestComplete_withNullParent() {
    coordinator.onRequestSuccess(full);
    verify(thumb).clear();
  }

  @Test
  public void testNotifiesParentOnFullRequestComplete_withNonNullParent() {
    coordinator = new ThumbnailRequestCoordinator(parent);
    coordinator.setRequests(full, thumb);
    coordinator.onRequestSuccess(full);
    verify(parent).onRequestSuccess(eq(coordinator));
  }

  @Test
  public void testClearsThumbRequestOnFullRequestComplete_withNonNullParent() {
    coordinator = new ThumbnailRequestCoordinator(parent);
    coordinator.setRequests(full, thumb);
    coordinator.onRequestSuccess(full);
    verify(thumb).clear();
  }

  @Test
  public void testDoesNotClearThumbOnThumbRequestComplete() {
    coordinator.onRequestSuccess(thumb);
    verify(thumb, never()).clear();

  }

  @Test
  public void testDoesNotClearThumbOnFullComplete_whenThumbIsComplete() {
      when(thumb.isComplete()).thenReturn(true);
      coordinator.onRequestSuccess(full);
      verify(thumb, never()).clear();
  }

  @Test
  public void testDoesNotNotifyParentOnThumbRequestComplete() {
    coordinator = new ThumbnailRequestCoordinator(parent);
    coordinator.setRequests(full, thumb);
    coordinator.onRequestSuccess(thumb);

    verify(parent, never()).onRequestSuccess(any(Request.class));
  }
>>>>>>> 7e0f8734
}<|MERGE_RESOLUTION|>--- conflicted
+++ resolved
@@ -91,233 +91,7 @@
       @Override
       public Void answer(InvocationOnMock invocation) throws Throwable {
         coordinator.clear();
-<<<<<<< HEAD
-        InOrder order = inOrder(thumb, full);
-        order.verify(thumb).clear();
-        order.verify(full).clear();
-    }
-
-    @Test
-    public void testRecyclesRequestsWhenRecycled() {
-        coordinator.recycle();
-        verify(thumb).recycle();
-        verify(full).recycle();
-    }
-
-    @Test
-    public void testIsPausedWhenFullIsPaused() {
-        when(full.isPaused()).thenReturn(true);
-        assertTrue(coordinator.isPaused());
-    }
-
-    @Test
-    public void testPausesBothRequestsWhenPaused() {
-        coordinator.pause();
-        verify(full).pause();
-        verify(thumb).pause();
-    }
-
-    @Test
-    public void testCanSetImageReturnsTrueForFullRequestIfCoordinatorIsNull() {
-        coordinator = new ThumbnailRequestCoordinator();
-        coordinator.setRequests(full, thumb);
-        assertTrue(coordinator.canSetImage(full));
-    }
-
-    @Test
-    public void testCanSetImageReturnsTrueForFullRequestIfParentAllowsSetImage() {
-        coordinator = new ThumbnailRequestCoordinator(parent);
-        coordinator.setRequests(full, thumb);
-        when(parent.canSetImage(eq(coordinator))).thenReturn(true);
-        assertTrue(coordinator.canSetImage(full));
-    }
-
-    @Test
-    public void testCanSetImageReturnsFalseForFullRequestIfParentDoesNotAllowSetImage() {
-        coordinator = new ThumbnailRequestCoordinator(parent);
-        coordinator.setRequests(full, thumb);
-        when(parent.canSetImage(eq(coordinator))).thenReturn(false);
-        assertFalse(coordinator.canSetImage(full));
-    }
-
-    @Test
-    public void testCanSetImageReturnsTrueForThumbRequestIfParentIsNullAndFullDoesNotHaveResourceSet() {
-        when(full.isResourceSet()).thenReturn(false);
-        assertTrue(coordinator.canSetImage(thumb));
-    }
-
-    @Test
-    public void testCanSetImageReturnsFalseForThumbRequestIfParentIsNullAndFullHasResourceSet() {
-        when(full.isResourceSet()).thenReturn(true);
-        assertFalse(coordinator.canSetImage(thumb));
-    }
-
-    @Test
-    public void testCanSetImageReturnsFalseForThumbRequestIfParentDoesNotAllowSetImageAndFullDoesNotHaveResourceSet() {
-        coordinator = new ThumbnailRequestCoordinator(parent);
-        coordinator.setRequests(full, thumb);
-        when(parent.canSetImage(eq(coordinator))).thenReturn(false);
-        when(full.isResourceSet()).thenReturn(false);
-        assertFalse(coordinator.canSetImage(thumb));
-    }
-
-    @Test
-    public void testCanNotifyStatusChangedIfFullAndNoRequestsAreComplete() {
-        assertTrue(coordinator.canNotifyStatusChanged(full));
-    }
-
-    @Test
-    public void testCanNotNotifyStatusChangedIfThumb() {
-        assertFalse(coordinator.canNotifyStatusChanged(thumb));
-    }
-
-    @Test
-    public void testCanNotNotifyStatusChangedIfFullHasResourceSet() {
-        when(full.isResourceSet()).thenReturn(true);
-        assertFalse(coordinator.canNotifyStatusChanged(full));
-    }
-
-    @Test
-    public void testCanNotNotifyStatusChangedIfThumbHasResourceSet() {
-        when(thumb.isResourceSet()).thenReturn(true);
-        assertFalse(coordinator.canNotifyStatusChanged(full));
-    }
-
-    @Test
-    public void testCanNotNotifyStatusChangedIfParentHasResourceSet() {
-        coordinator = new ThumbnailRequestCoordinator(parent);
-        coordinator.setRequests(full, thumb);
-        when(parent.isAnyResourceSet()).thenReturn(true);
-        assertFalse(coordinator.canNotifyStatusChanged(full));
-    }
-
-    @Test
-    public void testCanNotifyStatusChangedIfParentAllowsNotify() {
-        coordinator = new ThumbnailRequestCoordinator(parent);
-        coordinator.setRequests(full, thumb);
-        when(parent.canNotifyStatusChanged(eq(coordinator))).thenReturn(true);
-        assertTrue(coordinator.canNotifyStatusChanged(full));
-    }
-
-    @Test
-    public void testCanNotNotifyStatusChangedIfParentDoesNotAllowNotify() {
-        coordinator = new ThumbnailRequestCoordinator(parent);
-        coordinator.setRequests(full, thumb);
-        when(parent.canNotifyStatusChanged(eq(coordinator))).thenReturn(false);
-        assertFalse(coordinator.canNotifyStatusChanged(full));
-    }
-
-    @Test
-    public void testIsAnyResourceSetIsFalseIfNeitherRequestHasResourceSet() {
-        when(full.isResourceSet()).thenReturn(false);
-        when(thumb.isResourceSet()).thenReturn(false);
-        assertFalse(coordinator.isAnyResourceSet());
-    }
-
-    @Test
-    public void testIsAnyResourceSetIsTrueIfFullHasResourceSet() {
-        when(full.isResourceSet()).thenReturn(true);
-        when(thumb.isResourceSet()).thenReturn(false);
-        assertTrue(coordinator.isAnyResourceSet());
-    }
-
-    @Test
-    public void testIsAnyResourceSetIsTrueIfThumbHasResourceSet() {
-        when(full.isResourceSet()).thenReturn(false);
-        when(thumb.isResourceSet()).thenReturn(true);
-        assertTrue(coordinator.isAnyResourceSet());
-    }
-
-    @Test
-    public void testIsAnyResourceSetIsTrueIfParentIsNonNullAndParentHasResourceSet() {
-        coordinator = new ThumbnailRequestCoordinator(parent);
-        coordinator.setRequests(full, thumb);
-
-        when(parent.isAnyResourceSet()).thenReturn(true);
-        when(full.isResourceSet()).thenReturn(false);
-        when(thumb.isResourceSet()).thenReturn(false);
-
-        assertTrue(coordinator.isAnyResourceSet());
-    }
-
-    @Test
-    public void testIsNotCompleteIfNeitherRequestIsComplete() {
-        assertFalse(coordinator.isComplete());
-    }
-
-    @Test
-    public void testIsCompleteIfFullIsComplete() {
-        when(full.isComplete()).thenReturn(true);
-        assertTrue(coordinator.isComplete());
-    }
-
-    @Test
-    public void testIsCompleteIfThumbIsComplete() {
-        when(thumb.isComplete()).thenReturn(true);
-        assertTrue(coordinator.isComplete());
-    }
-
-    @Test
-    public void testIsResourceSetIsFalseIfNeitherRequestHasResourceSet() {
-        assertFalse(coordinator.isResourceSet());
-    }
-
-    @Test
-    public void testIsResourceSetIsTrueIfFullRequestHasResourceSet() {
-        when(full.isResourceSet()).thenReturn(true);
-        assertTrue(coordinator.isResourceSet());
-    }
-
-    @Test
-    public void testIsResourceSetIsTrueIfThumbRequestHasResourceSet() {
-        when(thumb.isResourceSet()).thenReturn(true);
-        assertTrue(coordinator.isResourceSet());
-    }
-
-    @Test
-    public void testClearsThumbRequestOnFullRequestComplete_withNullParent() {
-        coordinator.onRequestSuccess(full);
-        verify(thumb).clear();
-    }
-
-    @Test
-    public void testNotifiesParentOnFullRequestComplete_withNonNullParent() {
-        coordinator = new ThumbnailRequestCoordinator(parent);
-        coordinator.setRequests(full, thumb);
-        coordinator.onRequestSuccess(full);
-        verify(parent).onRequestSuccess(eq(coordinator));
-    }
-
-    @Test
-    public void testClearsThumbRequestOnFullRequestComplete_withNonNullParent() {
-        coordinator = new ThumbnailRequestCoordinator(parent);
-        coordinator.setRequests(full, thumb);
-        coordinator.onRequestSuccess(full);
-        verify(thumb).clear();
-    }
-
-    @Test
-    public void testDoesNotClearThumbOnThumbRequestComplete() {
-        coordinator.onRequestSuccess(thumb);
-        verify(thumb, never()).clear();
-    }
-
-    @Test
-    public void testDoesNotClearThumbOnFullComplete_whenThumbIsComplete() {
-        when(thumb.isComplete()).thenReturn(true);
-        coordinator.onRequestSuccess(full);
-        verify(thumb, never()).clear();
-    }
-
-    @Test
-    public void testDoesNotNotifyParentOnThumbRequestComplete() {
-        coordinator = new ThumbnailRequestCoordinator(parent);
-        coordinator.setRequests(full, thumb);
-        coordinator.onRequestSuccess(thumb);
-
-        verify(parent, never()).onRequestSuccess(any(Request.class));
-    }
-=======
+
         return null;
       }
     }).when(thumb).begin();
@@ -539,7 +313,6 @@
   public void testDoesNotClearThumbOnThumbRequestComplete() {
     coordinator.onRequestSuccess(thumb);
     verify(thumb, never()).clear();
-
   }
 
   @Test
@@ -557,5 +330,4 @@
 
     verify(parent, never()).onRequestSuccess(any(Request.class));
   }
->>>>>>> 7e0f8734
 }