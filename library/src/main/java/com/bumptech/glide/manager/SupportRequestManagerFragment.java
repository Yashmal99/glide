package com.bumptech.glide.manager;

import android.annotation.SuppressLint;
import android.support.v4.app.Fragment;

import com.bumptech.glide.RequestManager;

/**
 * A view-less {@link android.support.v4.app.Fragment} used to safely store an {@link
 * com.bumptech.glide.RequestManager} that can be used to start, stop and manage Glide requests
 * started for targets within the fragment or activity this fragment is a child of.
 *
 * @see com.bumptech.glide.manager.RequestManagerFragment
 * @see com.bumptech.glide.manager.RequestManagerRetriever
 * @see com.bumptech.glide.RequestManager
 */
public class SupportRequestManagerFragment extends Fragment {
  private RequestManager requestManager;
  private final ActivityFragmentLifecycle lifecycle;

  public SupportRequestManagerFragment() {
    this(new ActivityFragmentLifecycle());
  }

  // For testing only.
  @SuppressLint("ValidFragment")
  public SupportRequestManagerFragment(ActivityFragmentLifecycle lifecycle) {
    this.lifecycle = lifecycle;
  }

  /**
   * Sets the current {@link com.bumptech.glide.RequestManager}.
   *
   * @param requestManager The manager to set.
   */
  public void setRequestManager(RequestManager requestManager) {
    this.requestManager = requestManager;
  }

  ActivityFragmentLifecycle getLifecycle() {
    return lifecycle;
  }

  /**
   * Returns the current {@link com.bumptech.glide.RequestManager} or null if none is set.
   */
  public RequestManager getRequestManager() {
    return requestManager;
  }

  @Override
  public void onStart() {
    super.onStart();
    lifecycle.onStart();
  }

  @Override
  public void onStop() {
    super.onStop();
    lifecycle.onStop();
  }

  @Override
  public void onDestroy() {
    super.onDestroy();
    lifecycle.onDestroy();
  }

<<<<<<< HEAD
  @Override
  public void onLowMemory() {
    super.onLowMemory();
    requestManager.onLowMemory();
  }
=======
    @Override
    public void onLowMemory() {
        super.onLowMemory();
        // If an activity is re-created, onLowMemory may be called before a manager is ever set.
        // See #329.
        if (requestManager != null) {
            requestManager.onLowMemory();
        }
    }
>>>>>>> 431ccaf0
}<|MERGE_RESOLUTION|>--- conflicted
+++ resolved
@@ -66,21 +66,13 @@
     lifecycle.onDestroy();
   }
 
-<<<<<<< HEAD
   @Override
   public void onLowMemory() {
     super.onLowMemory();
-    requestManager.onLowMemory();
+    // If an activity is re-created, onLowMemory may be called before a manager is ever set.
+    // See #329.
+    if (requestManager != null) {
+      requestManager.onLowMemory();
+    }
   }
-=======
-    @Override
-    public void onLowMemory() {
-        super.onLowMemory();
-        // If an activity is re-created, onLowMemory may be called before a manager is ever set.
-        // See #329.
-        if (requestManager != null) {
-            requestManager.onLowMemory();
-        }
-    }
->>>>>>> 431ccaf0
 }